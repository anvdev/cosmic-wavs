# This configuration file contains settings for all WAVS components:
# - General settings (shared across all processes)
# - WAVS server-specific settings
# - CLI-specific settings
# - Aggregator-specific settings
#
# Environment variable overrides follow these patterns:
# - WAVS server settings: WAVS_<UPPERCASE_KEY>
# - CLI settings: WAVS_CLI_<UPPERCASE_KEY>
# - Aggregator settings: WAVS_AGGREGATOR_<UPPERCASE_KEY>
#
# For arrays, use a comma-separated list in a single string:
# e.g., WAVS_LOG_LEVEL="info, wavs=debug" or WAVS_CORS_ALLOWED_ORIGINS="https://example.com, https://example2.com"

# ----------------------------
# Default settings (shared)
# ----------------------------
# The log level, in the format of tracing directives. Default is ["info"]
# See https://docs.rs/tracing-subscriber/latest/tracing_subscriber/filter/struct.EnvFilter.html#directives
[default]
log_level = ["info", "wavs=debug"]

<<<<<<< HEAD
# The IPFS gateway URL used to access IPFS content over HTTP. (set in wavs start command for now)
# ipfs_gateway = "https://gateway.pinata.cloud/ipfs/"
# ipfs_gateway = "http://127.0.0.1:8080/ipfs/"

# Those configs are global and shared between wavs and aggregator
# jaeger = "http://localhost:4317"
# prometheus = "http://localhost:9090"


# ----------------------------
# Chain configurations
# ----------------------------

# == Ethereum chains ==

# Mainnet
[default.chains.evm.ethereum]
chain_id = "1"
ws_endpoint = "wss://eth.drpc.org"
http_endpoint = "https://eth.drpc.org"

[default.chains.evm.base]
chain_id = "8453"
ws_endpoint = "wss://base.drpc.org"
http_endpoint = "https://base.drpc.org"

=======
# The IPFS gateway URL used to access IPFS content over HTTP.
ipfs_gateway = "http://127.0.0.1:8080/ipfs/"
# ipfs_gateway = "https://gateway.pinata.cloud/ipfs/" # testnet / production

# The domain used for the warg wasi registry
registry_domain = "localhost:8090"
# registry_domain = "wa.dev" # testnet / production

# Those configs are global and shared between wavs and aggregator
# jaeger = "http://localhost:4317"
# prometheus = "http://localhost:9090"


# ----------------------------
# Chain configurations
# ----------------------------

# == Ethereum chains ==

# Mainnet
[default.chains.evm.ethereum]
chain_id = "1"
ws_endpoint = "wss://eth.drpc.org"
http_endpoint = "https://eth.drpc.org"

[default.chains.evm.base]
chain_id = "8453"
ws_endpoint = "wss://base.drpc.org"
http_endpoint = "https://base.drpc.org"

>>>>>>> d3a986b7
[default.chains.evm.optimism]
chain_id = "10"
ws_endpoint = "wss://optimism.drpc.org"
http_endpoint = "https://optimism.drpc.org"

[default.chains.evm.arbitrum]
chain_id = "42161"
ws_endpoint = "wss://arbitrum.drpc.org"
http_endpoint = "https://arbitrum.drpc.org"

# Local / Testnet
[default.chains.evm.local]
chain_id = "31337"
ws_endpoint = "ws://localhost:8545"
http_endpoint = "http://localhost:8545"
poll_interval_ms = 7000

[default.chains.evm.local2]
chain_id = "31338"
ws_endpoint = "ws://localhost:8645"
http_endpoint = "http://localhost:8645"
poll_interval_ms = 7000

[default.chains.evm.sepolia]
chain_id = "11155111"
ws_endpoint = "wss://ethereum-sepolia-rpc.publicnode.com"
http_endpoint = "https://ethereum-sepolia-rpc.publicnode.com"

[default.chains.evm.holesky]
chain_id = "17000"
<<<<<<< HEAD
ws_endpoint = "wss://holesky.drpc.org"
http_endpoint = "https://holesky.drpc.org"
=======
ws_endpoint = "wss://ethereum-holesky-rpc.publicnode.com"
http_endpoint = "https://ethereum-holesky-rpc.publicnode.com"
>>>>>>> d3a986b7

[default.chains.evm.holesky-fork]
chain_id = "17000"
ws_endpoint = "ws://localhost:8545"
http_endpoint = "http://localhost:8545"
poll_interval_ms = 7000

# == Cosmos chains ==

[default.chains.cosmos.neutron]
chain_id = "pion-1"
bech32_prefix = "neutron"
rpc_endpoint = "https://rpc-falcron.pion-1.ntrn.tech"
grpc_endpoint = "http://grpc-falcron.pion-1.ntrn.tech:80"
gas_price = 0.0053
gas_denom = "untrn"

# ----------------------------
# WAVS specific settings
# ----------------------------
[wavs]

# The directory to store the data. Default is "/var/wavs"
data = "~/wavs"

cors_allowed_origins = [
    "https://lay3rlabs.github.io/*",
    "http://localhost:*",
    "http://127.0.0.1:*",
]

# The port on which the server will listen.
# port = 8000

# The host to serve on. Default is localhost
# host = "localhost"

# WAVS-specific chain overrides (if needed)
# Example:
# [wavs.chains.evm.local]
# chain_id = "31337"
# ws_endpoint = "ws://localhost:8545"
# http_endpoint = "http://localhost:8545"

# ----------------------------
# CLI specific settings
# ----------------------------
[cli]
# The directory to store the data. Default is "/var/wavs-cli"
data = "~/wavs/cli"

# wavs_endpoint = "http://localhost:8000"

<<<<<<< HEAD
=======
# CLI-specific chain overrides
[cli.chains.evm.local]
aggregator_endpoint = "http://localhost:8001"

[cli.chains.evm.local2]
aggregator_endpoint = "http://localhost:8001"

[cli.chains.evm.sepolia]
aggregator_endpoint = "http://localhost:8001"

[cli.chains.evm.holesky]
aggregator_endpoint = "http://localhost:8001"

>>>>>>> d3a986b7
# ----------------------------
# Aggregator specific settings
# ----------------------------
[aggregator]
# The directory to store the data. Default is "/var/wavs-aggregator"
data = "~/wavs"

cors_allowed_origins = [
    "https://lay3rlabs.github.io/*",
    "http://localhost:*",
    "http://127.0.0.1:*",
]

# Aggregator-specific chain overrides (if needed)
# Example:
# [aggregator.chains.evm.local]
# chain_id = "31337"
# ws_endpoint = "ws://localhost:8545"
# http_endpoint = "http://localhost:8545"<|MERGE_RESOLUTION|>--- conflicted
+++ resolved
@@ -20,34 +20,6 @@
 [default]
 log_level = ["info", "wavs=debug"]
 
-<<<<<<< HEAD
-# The IPFS gateway URL used to access IPFS content over HTTP. (set in wavs start command for now)
-# ipfs_gateway = "https://gateway.pinata.cloud/ipfs/"
-# ipfs_gateway = "http://127.0.0.1:8080/ipfs/"
-
-# Those configs are global and shared between wavs and aggregator
-# jaeger = "http://localhost:4317"
-# prometheus = "http://localhost:9090"
-
-
-# ----------------------------
-# Chain configurations
-# ----------------------------
-
-# == Ethereum chains ==
-
-# Mainnet
-[default.chains.evm.ethereum]
-chain_id = "1"
-ws_endpoint = "wss://eth.drpc.org"
-http_endpoint = "https://eth.drpc.org"
-
-[default.chains.evm.base]
-chain_id = "8453"
-ws_endpoint = "wss://base.drpc.org"
-http_endpoint = "https://base.drpc.org"
-
-=======
 # The IPFS gateway URL used to access IPFS content over HTTP.
 ipfs_gateway = "http://127.0.0.1:8080/ipfs/"
 # ipfs_gateway = "https://gateway.pinata.cloud/ipfs/" # testnet / production
@@ -78,7 +50,6 @@
 ws_endpoint = "wss://base.drpc.org"
 http_endpoint = "https://base.drpc.org"
 
->>>>>>> d3a986b7
 [default.chains.evm.optimism]
 chain_id = "10"
 ws_endpoint = "wss://optimism.drpc.org"
@@ -109,13 +80,8 @@
 
 [default.chains.evm.holesky]
 chain_id = "17000"
-<<<<<<< HEAD
-ws_endpoint = "wss://holesky.drpc.org"
-http_endpoint = "https://holesky.drpc.org"
-=======
 ws_endpoint = "wss://ethereum-holesky-rpc.publicnode.com"
 http_endpoint = "https://ethereum-holesky-rpc.publicnode.com"
->>>>>>> d3a986b7
 
 [default.chains.evm.holesky-fork]
 chain_id = "17000"
@@ -169,8 +135,6 @@
 
 # wavs_endpoint = "http://localhost:8000"
 
-<<<<<<< HEAD
-=======
 # CLI-specific chain overrides
 [cli.chains.evm.local]
 aggregator_endpoint = "http://localhost:8001"
@@ -184,7 +148,6 @@
 [cli.chains.evm.holesky]
 aggregator_endpoint = "http://localhost:8001"
 
->>>>>>> d3a986b7
 # ----------------------------
 # Aggregator specific settings
 # ----------------------------
