---
title: 2. System setup
description: Setting up development environment for WAVS
---
<!--docsignore
import { Callout } from 'fumadocs-ui/components/callout';
import { Tab, Tabs } from "fumadocs-ui/components/tabs";
docsignore-->

{/* todo: update once the template is updated */}


The following installations are required to run this example. Follow the steps below to set up your system.

<Callout title="System recommendations" type="info">

This tutorial is designed for Windows WSL, Linux, and macOS systems.

</Callout>

## Environment

Install [VS Code](https://code.visualstudio.com/download) and the [Solidity extension](https://marketplace.visualstudio.com/items?itemName=JuanBlanco.solidity) if you don't already have them.

## Rust

Run the following command to install [Rust](https://www.rust-lang.org/tools/install).


```bash docci-ignore
<<<<<<< HEAD
curl --proto '=https' --tlsv1.2 -sSf https://sh.rustup.rs | sh
```

<Callout title="Homebrew Rust not supported" type="error">

If you installed Rust using Homebrew, you will need to uninstall it and install it again using the rustup command.

```bash docci-ignore
brew uninstall rust
```
Then run:
```bash docci-ignore
=======
>>>>>>> d3a986b7
curl --proto '=https' --tlsv1.2 -sSf https://sh.rustup.rs | sh
```
</Callout>

<Callout title="Homebrew Rust not supported" type="error">

If you installed Rust using Homebrew, you will need to uninstall it and install it again using the rustup command.

```bash docci-ignore
brew uninstall rust
```
Then run:
```bash docci-ignore
curl --proto '=https' --tlsv1.2 -sSf https://sh.rustup.rs | sh
```
</Callout>

<Callout title="Fresh Install" type="info">

If you just installed Rust for the first time, you will need to run the following commands:

```bash docci-ignore
# Install required target and toolchain
rustup toolchain install stable
rustup target add wasm32-wasip2
```
</Callout>


<Callout title="Upgrade Rust" type="info">

If you already have a previous version of Rust installed, you will need to run the following commands to upgrade it to the latest stable version:

```bash docci-ignore
# Remove old targets if present
rustup target remove wasm32-wasi || true
rustup target remove wasm32-wasip1 || true

# Update and add required target
rustup update stable
rustup target add wasm32-wasip2
```
</Callout>


## Cargo components

Install the following for building WebAssembly components. Visit the [Cargo Component documentation](https://github.com/bytecodealliance/cargo-component#installation) for more information.

{/* This section is also in [](./5-build.mdx). Remember to update there as well */}
```bash docci-ignore
cargo install cargo-binstall
<<<<<<< HEAD
cargo binstall cargo-component warg-cli wkg --locked --no-confirm --force
=======
cargo binstall cargo-component wasm-tools warg-cli wkg --locked --no-confirm --force
>>>>>>> d3a986b7

# Configure default registry
wkg config --default-registry wa.dev
```

<Callout title="WSL Ubuntu GLIB out of date" type="error">

If you are on Ubuntu LTS but encounter an error like `wkg: /lib/x86_64-linux-gnu/libm.so.6: version 'GLIBC_2.38' not found (required by wkg)`:

```bash
sudo do-release-upgrade
```
</Callout>

## Foundry

[Foundry](https://book.getfoundry.sh/) is a solidity development suite. The Foundry toolchain contains Anvil (a local testnet node), Forge (build and test smart contracts), Cast (an RPC call CLI), and Chisel (a Solidity REPL).


1. Install Foundryup, the official Foundry installer.

```bash docci-ignore
curl -L https://foundry.paradigm.xyz | bash
```

2. Install Foundry

```bash docci-ignore
foundryup
```

## Docker

Visit the [Docker Documentation](https://docs.docker.com/get-started/get-docker/) for more info.

<Tabs groupId="language" items={['MacOS', 'Linux']} persist>

  <Tab value="MacOS">
    ```bash docci-ignore
    brew install --cask docker
    ```
  </Tab>

  <Tab value="Linux">

  The following commands will install Docker and [Docker Compose](https://docs.docker.com/compose/).

    ```bash docci-ignore
    # Install Docker
    sudo apt -y install docker.io
    # Install Docker Compose
    sudo apt-get install docker-compose-v2
    ```
  </Tab>

</Tabs>

<Callout title="Docker for MacOS" type="warn">

{/* This section is also in [](./5-build.mdx). Remember to update there as well */}

If you are using Docker Desktop, make sure it is open and running for this tutorial.

Before proceeding, make sure that the following setting is updated:

**Enable Host Networking**: Open Docker and navigate to -> Settings -> Resources -> Network. Make sure that 'Enable Host Networking' is turned on.

Alternatively, you can install the following:

```bash docci-ignore
brew install chipmk/tap/docker-mac-net-connect && sudo brew services start chipmk/tap/docker-mac-net-connect
```

If you are running on a Mac with an ARM chip, you will need to do the following:

- Set up Rosetta:

```bash docci-ignore
softwareupdate --install-rosetta
```

- Enable Rosetta (Docker Desktop: Settings -> General -> enable "Use Rosetta for x86_64/amd64 emulation on Apple Silicon")

</Callout>

## Make

Visit the [Make Documentation](https://www.gnu.org/software/make/manual/make.html) for more info.


<Tabs groupId="language" items={['MacOS', 'Linux']} persist>

  <Tab value="MacOS">
    ```bash docci-ignore
    brew install make
    ```
  </Tab>

  <Tab value="Linux">
    ```bash docci-ignore
    sudo apt -y install make
    ```
  </Tab>

</Tabs>


## JQ

Visit the [JQ Documentation](https://jqlang.org/download/) for more info.

<Tabs groupId="language" items={['MacOS', 'Linux']} persist>

  <Tab value="MacOS">
    ```bash docci-ignore
    brew install jq
    ```
  </Tab>

  <Tab value="Linux">
    ```bash docci-ignore
    sudo apt -y install jq
    ```
  </Tab>

</Tabs>

## Node.js

Node v21+ is needed for the WAVS template. Visit the [NVM Installation guide](https://github.com/nvm-sh/nvm?tab=readme-ov-file#installing-and-updating) to install Node Version Manager and update your Node version.

```bash
curl -o- https://raw.githubusercontent.com/nvm-sh/nvm/v0.40.3/install.sh | bash
nvm install --lts
```

After setting up your system, continue to the next page to create your project.<|MERGE_RESOLUTION|>--- conflicted
+++ resolved
@@ -28,24 +28,8 @@
 
 
 ```bash docci-ignore
-<<<<<<< HEAD
 curl --proto '=https' --tlsv1.2 -sSf https://sh.rustup.rs | sh
 ```
-
-<Callout title="Homebrew Rust not supported" type="error">
-
-If you installed Rust using Homebrew, you will need to uninstall it and install it again using the rustup command.
-
-```bash docci-ignore
-brew uninstall rust
-```
-Then run:
-```bash docci-ignore
-=======
->>>>>>> d3a986b7
-curl --proto '=https' --tlsv1.2 -sSf https://sh.rustup.rs | sh
-```
-</Callout>
 
 <Callout title="Homebrew Rust not supported" type="error">
 
@@ -95,11 +79,7 @@
 {/* This section is also in [](./5-build.mdx). Remember to update there as well */}
 ```bash docci-ignore
 cargo install cargo-binstall
-<<<<<<< HEAD
-cargo binstall cargo-component warg-cli wkg --locked --no-confirm --force
-=======
 cargo binstall cargo-component wasm-tools warg-cli wkg --locked --no-confirm --force
->>>>>>> d3a986b7
 
 # Configure default registry
 wkg config --default-registry wa.dev
