---
title: 6. Run your service
description: Deploying and running WAVS services
---
<!--docsignore
import { Callout } from 'fumadocs-ui/components/callout';
import { Tab, Tabs } from "fumadocs-ui/components/tabs";
docsignore-->

{/* todo: update once the template is updated */}
<<<<<<< HEAD
## Start Anvil, WAVS, and deploy Eigenlayer
=======
## Local: Start Anvil, WAVS, and deploy Eigenlayer
>>>>>>> d3a986b7

1. Create a `.env` file for your project by copying over the example with the following command:

```bash
cp .env.example .env
```

2. Use the following command to start an Anvil test chain, IPFS, Registry, and some optional telemetry. This only runs with `LOCAL` being set in the `.env` (default).

<<<<<<< HEAD
```bash docci-background docci-delay-after=15
make start-all
=======
```bash docci-background docci-delay-after=5
make start-all-local
>>>>>>> d3a986b7
```

<Callout title="Keep WAVS running" type="info">

The command must remain running in your terminal. Open another terminal to run other commands.

You can stop the services with `ctrl+c`. Some MacOS terminals require pressing this twice.

</Callout>


With the chain and WAVS running, you can deploy and run your service.

<<<<<<< HEAD
## Local testnet values

```bash docci-delay-after=2
export SERVICE_MANAGER_ADDRESS=$(jq -r .addresses.WavsServiceManager .nodes/avs_deploy.json)
export PRIVATE_KEY=$(cat .nodes/deployer)
export MY_ADDR=$(cast wallet address --private-key $PRIVATE_KEY)
=======
## Create Deployer

An account is required to upload the contracts and be the original admin of them. This script creates a new wallet then sets a balance if using a local deployment, or waits until it has testnet funds before returning.

You can skip this step by setting `FUNDED_KEY=` in `.env` to a private key of your choice that has network funds.

```bash docci-delay-after=2
sh ./script/create-deployer.sh
```

## Deploy Eigenlayer Middleware

Local deployments use the real testnet contracts via a forked anvil instance. This middleware will setup all the required contracts and configurations for the base of your AVS.

```bash docci-delay-after=2
docker run --rm --network host --env-file .env -v ./.nodes:/root/.nodes ghcr.io/lay3rlabs/wavs-middleware:0.4.0-beta.5
>>>>>>> d3a986b7
```

## Deploy solidity contracts

<<<<<<< HEAD
Open a new terminal and run the following from the root of your project to upload your Service's Trigger and Submission contracts:

```bash docci-delay-per-cmd=2
forge create SimpleSubmit --json --broadcast -r http://127.0.0.1:8545 --private-key "${PRIVATE_KEY}" --constructor-args "${SERVICE_MANAGER_ADDRESS}" > .docker/submit.json
export SERVICE_SUBMISSION_ADDR=`jq -r .deployedTo .docker/submit.json`

forge create SimpleTrigger --json --broadcast -r http://127.0.0.1:8545 --private-key "${PRIVATE_KEY}" > .docker/trigger.json
export SERVICE_TRIGGER_ADDR=`jq -r .deployedTo .docker/trigger.json`
=======
```bash docci-delay-per-cmd=2
export RPC_URL=`sh ./script/get-rpc.sh`
export DEPLOYER_PK=$(cat .nodes/deployer)
export SERVICE_MANAGER_ADDRESS=$(jq -r '.addresses.WavsServiceManager' .nodes/avs_deploy.json)

# Upload
forge create SimpleSubmit --json --broadcast -r ${RPC_URL} --private-key "${DEPLOYER_PK}" --constructor-args "${SERVICE_MANAGER_ADDRESS}" > .docker/submit.json
export SERVICE_SUBMISSION_ADDR=`jq -r '.deployedTo' .docker/submit.json`

forge create SimpleTrigger --json --broadcast -r ${RPC_URL} --private-key "${DEPLOYER_PK}" > .docker/trigger.json
export SERVICE_TRIGGER_ADDR=`jq -r '.deployedTo' .docker/trigger.json`
>>>>>>> d3a986b7
```

## Deploy Service

Deploy the compiled component with the contract information from the previous steps.

<<<<<<< HEAD
```bash docci-ignore (run in the next codeblock)
SERVICE_URL=http://127.0.0.1:9999/service.json make deploy-service
=======
```bash docci-delay-per-cmd=3
# ** Testnet Setup: https://wa.dev/account/credentials
#
# If you get errors: warg reset --registry http://127.0.0.1:8090

export COMPONENT_FILENAME=evm_price_oracle.wasm
export REGISTRY=`sh ./script/get-registry.sh`
export PKG_NAME="evmrustoracle"
export PKG_VERSION="0.1.0"
export PKG_NAMESPACE=`sh ./script/get-wasi-namespace.sh`

# Upload the component to the registry
# local or wa.dev depending on DEPLOY_ENV in .env
sh script/upload-to-wasi-registry.sh

# Build your service JSON
export AGGREGATOR_URL=http://127.0.0.1:8001

# Testnet: set values (default: local if not set)
# export TRIGGER_CHAIN=holesky
# export SUBMIT_CHAIN=holesky

# Package not found with wa.dev? -- make sure it is public
REGISTRY=${REGISTRY} sh ./script/build_service.sh
```


## Upload to IPFS

```bash docci-delay-per-cmd=2
# Upload service.json to IPFS
export SERVICE_FILE=.docker/service.json

# local: 127.0.0.1:5001
# testnet: https://app.pinata.cloud/. set PINATA_API_KEY to JWT token in .env
export ipfs_cid=`SERVICE_FILE=${SERVICE_FILE} make upload-to-ipfs`

# LOCAL: http://127.0.0.1:8080
# TESTNET: https://gateway.pinata.cloud/
export IPFS_GATEWAY=$(sh script/get-ipfs-gateway.sh)

export SERVICE_URI="${IPFS_GATEWAY}/ipfs/${ipfs_cid}"
curl ${SERVICE_URI}

cast send ${SERVICE_MANAGER_ADDRESS} 'setServiceURI(string)' "${SERVICE_URI}" -r ${RPC_URL} --private-key ${DEPLOYER_PK}
>>>>>>> d3a986b7
```

## Aggregator

```bash docci-delay-per-cmd=2
# create wavs-aggregator-1
sh ./script/create-aggregator.sh 1

# start the aggregator
sh ./infra/aggregator-1/start.sh

# Register the service with the aggregator
wget -q --header="Content-Type: application/json" --post-data='{"service": '"$(jq -c . ${SERVICE_FILE})"'}' ${AGGREGATOR_URL}/register-service -O -
```

## WAVS

<<<<<<< HEAD
```bash docci-delay-per-cmd=2
# Build your service JSON
export COMPONENT_FILENAME=evm_price_oracle.wasm
AGGREGATOR_URL=http://127.0.0.1:8001 sh ./script/build_service.sh

# Deploy the service JSON
SERVICE_URL=http://127.0.0.1:9999/service.json make deploy-service
=======
```bash
# create wavs-1
sh ./script/create-operator.sh 1

# start WAVS
sh ./infra/wavs-1/start.sh

# Deploy the service JSON to WAVS so it now watches and submits.
# 'opt in' for WAVS to watch (this is before we register to Eigenlayer)
WAVS_ENDPOINT=http://127.0.0.1:8000 SERVICE_URL=${SERVICE_URI} make deploy-service
>>>>>>> d3a986b7
```

## Register service specific operator

Each service gets its own key path (hd_path). The first service starts at 1 and increments from there. Get the service ID

```bash
export SERVICE_ID=`curl -s http://localhost:8000/app | jq -r '.services[0].id'`
export HD_INDEX=`curl -s http://localhost:8000/service-key/${SERVICE_ID} | jq -rc .secp256k1.hd_index | tr -d '[]'`

source infra/wavs-1/.env
AVS_PRIVATE_KEY=`cast wallet private-key --mnemonic-path "$WAVS_SUBMISSION_MNEMONIC" --mnemonic-index ${HD_INDEX}`
OPERATOR_ADDRESS=`cast wallet address ${AVS_PRIVATE_KEY}`

# Register the operator with the WAVS service manager
export WAVS_SERVICE_MANAGER_ADDRESS=`jq -r '.addresses.WavsServiceManager' .nodes/avs_deploy.json`
DELEGATION=0.001ether AVS_PRIVATE_KEY=${AVS_PRIVATE_KEY} make V=1 operator-register

<<<<<<< HEAD
=======
# Verify registration
WAVS_SERVICE_MANAGER_ADDRESS=${WAVS_SERVICE_MANAGER_ADDRESS} make operator-list
```


>>>>>>> d3a986b7
## Trigger the service

Next, use your deployed trigger contract to trigger the oracle to be run. In the following command, you'll specify the `COIN_MARKET_CAP_ID` as `1`, which corresponds to the ID of Bitcoin.

Running this command will execute [`/script/Trigger.s.sol`](https://github.com/Lay3rLabs/wavs-foundry-template/tree/main/script/Trigger.s.sol) and pass the ID to the trigger contract, starting the following chain of events:

1. The trigger contract will emit an event with the specified ID as its data.
2. Operators listening for the event will receive the data and run it in the oracle component off-chain.
3. The oracle component will use the ID to query the price of Bitcoin from the CoinMarketCap API.
4. The returned data will be signed by operators and passed to the submission contract, which will verify the operator's signature and submit the price of Bitcoin on-chain 🎉


```bash docci-delay-per-cmd=2
export COIN_MARKET_CAP_ID=1
export SERVICE_TRIGGER_ADDR=`make get-trigger-from-deploy`
forge script ./script/Trigger.s.sol ${SERVICE_TRIGGER_ADDR} ${COIN_MARKET_CAP_ID} --sig 'run(string,string)' --rpc-url http://localhost:8545 --broadcast
```

## Show the result

Run the following to view the result of your service in your terminal:

```bash docci-delay-per-cmd=2 docci-output-contains="BTC"
# Get the latest TriggerId and show the result via `script/ShowResult.s.sol`
TRIGGER_ID=1 RPC_URL=${RPC_URL} make show-result
```

Congratulations, you've just made a simple Bitcoin price oracle service using WAVS!<|MERGE_RESOLUTION|>--- conflicted
+++ resolved
@@ -8,11 +8,7 @@
 docsignore-->
 
 {/* todo: update once the template is updated */}
-<<<<<<< HEAD
-## Start Anvil, WAVS, and deploy Eigenlayer
-=======
 ## Local: Start Anvil, WAVS, and deploy Eigenlayer
->>>>>>> d3a986b7
 
 1. Create a `.env` file for your project by copying over the example with the following command:
 
@@ -22,13 +18,8 @@
 
 2. Use the following command to start an Anvil test chain, IPFS, Registry, and some optional telemetry. This only runs with `LOCAL` being set in the `.env` (default).
 
-<<<<<<< HEAD
-```bash docci-background docci-delay-after=15
-make start-all
-=======
 ```bash docci-background docci-delay-after=5
 make start-all-local
->>>>>>> d3a986b7
 ```
 
 <Callout title="Keep WAVS running" type="info">
@@ -42,14 +33,6 @@
 
 With the chain and WAVS running, you can deploy and run your service.
 
-<<<<<<< HEAD
-## Local testnet values
-
-```bash docci-delay-after=2
-export SERVICE_MANAGER_ADDRESS=$(jq -r .addresses.WavsServiceManager .nodes/avs_deploy.json)
-export PRIVATE_KEY=$(cat .nodes/deployer)
-export MY_ADDR=$(cast wallet address --private-key $PRIVATE_KEY)
-=======
 ## Create Deployer
 
 An account is required to upload the contracts and be the original admin of them. This script creates a new wallet then sets a balance if using a local deployment, or waits until it has testnet funds before returning.
@@ -66,21 +49,10 @@
 
 ```bash docci-delay-after=2
 docker run --rm --network host --env-file .env -v ./.nodes:/root/.nodes ghcr.io/lay3rlabs/wavs-middleware:0.4.0-beta.5
->>>>>>> d3a986b7
 ```
 
 ## Deploy solidity contracts
 
-<<<<<<< HEAD
-Open a new terminal and run the following from the root of your project to upload your Service's Trigger and Submission contracts:
-
-```bash docci-delay-per-cmd=2
-forge create SimpleSubmit --json --broadcast -r http://127.0.0.1:8545 --private-key "${PRIVATE_KEY}" --constructor-args "${SERVICE_MANAGER_ADDRESS}" > .docker/submit.json
-export SERVICE_SUBMISSION_ADDR=`jq -r .deployedTo .docker/submit.json`
-
-forge create SimpleTrigger --json --broadcast -r http://127.0.0.1:8545 --private-key "${PRIVATE_KEY}" > .docker/trigger.json
-export SERVICE_TRIGGER_ADDR=`jq -r .deployedTo .docker/trigger.json`
-=======
 ```bash docci-delay-per-cmd=2
 export RPC_URL=`sh ./script/get-rpc.sh`
 export DEPLOYER_PK=$(cat .nodes/deployer)
@@ -92,17 +64,12 @@
 
 forge create SimpleTrigger --json --broadcast -r ${RPC_URL} --private-key "${DEPLOYER_PK}" > .docker/trigger.json
 export SERVICE_TRIGGER_ADDR=`jq -r '.deployedTo' .docker/trigger.json`
->>>>>>> d3a986b7
 ```
 
 ## Deploy Service
 
 Deploy the compiled component with the contract information from the previous steps.
 
-<<<<<<< HEAD
-```bash docci-ignore (run in the next codeblock)
-SERVICE_URL=http://127.0.0.1:9999/service.json make deploy-service
-=======
 ```bash docci-delay-per-cmd=3
 # ** Testnet Setup: https://wa.dev/account/credentials
 #
@@ -148,7 +115,6 @@
 curl ${SERVICE_URI}
 
 cast send ${SERVICE_MANAGER_ADDRESS} 'setServiceURI(string)' "${SERVICE_URI}" -r ${RPC_URL} --private-key ${DEPLOYER_PK}
->>>>>>> d3a986b7
 ```
 
 ## Aggregator
@@ -166,15 +132,6 @@
 
 ## WAVS
 
-<<<<<<< HEAD
-```bash docci-delay-per-cmd=2
-# Build your service JSON
-export COMPONENT_FILENAME=evm_price_oracle.wasm
-AGGREGATOR_URL=http://127.0.0.1:8001 sh ./script/build_service.sh
-
-# Deploy the service JSON
-SERVICE_URL=http://127.0.0.1:9999/service.json make deploy-service
-=======
 ```bash
 # create wavs-1
 sh ./script/create-operator.sh 1
@@ -185,7 +142,6 @@
 # Deploy the service JSON to WAVS so it now watches and submits.
 # 'opt in' for WAVS to watch (this is before we register to Eigenlayer)
 WAVS_ENDPOINT=http://127.0.0.1:8000 SERVICE_URL=${SERVICE_URI} make deploy-service
->>>>>>> d3a986b7
 ```
 
 ## Register service specific operator
@@ -204,14 +160,11 @@
 export WAVS_SERVICE_MANAGER_ADDRESS=`jq -r '.addresses.WavsServiceManager' .nodes/avs_deploy.json`
 DELEGATION=0.001ether AVS_PRIVATE_KEY=${AVS_PRIVATE_KEY} make V=1 operator-register
 
-<<<<<<< HEAD
-=======
 # Verify registration
 WAVS_SERVICE_MANAGER_ADDRESS=${WAVS_SERVICE_MANAGER_ADDRESS} make operator-list
 ```
 
 
->>>>>>> d3a986b7
 ## Trigger the service
 
 Next, use your deployed trigger contract to trigger the oracle to be run. In the following command, you'll specify the `COIN_MARKET_CAP_ID` as `1`, which corresponds to the ID of Bitcoin.
