[workspace]
members = [
<<<<<<< HEAD
    "components/*",
    "script/cw-orch-wavs",
    # "test_utils",
=======
  "components/evm-price-oracle",
  "components/cosmic-wavs-demo-infusion",
  "script/cw-orch-wavs",

>>>>>>> 64b3c45c
]
resolver = "2"

[workspace.package]
edition = "2021"
version = "0.4.0"
license = "MIT"
authors = ["Lay3r Labs Team"]
repository = "https://github.com/Lay3rLabs/wavs"
rust-version = "1.80.0"

[workspace.dependencies]
# WASI
wit-bindgen-rt = { version = "0.42.1", features = ["bitflags"] }
wit-bindgen = "0.42.1"
wstd = "0.5.3"
wasi = "0.14.1"
wavs-wasi-utils = "0.4.0-beta.4"
 


layer-climb = "0.4.3"
cosmos-sdk-proto = {version = "0.27.0",features = ["cosmwasm"]}
cosmrs = "0.22.0"
cosmwasm-schema ={ version =  "2.2.0"}
cosmwasm-std = { version = "2.2.2", features = [
  "cosmwasm_1_4",
  # Enable this if you only deploy to chains that have CosmWasm 2.0 or higher
  # "cosmwasm_2_0",
] }

 
# Commonware
commonware-cryptography = "0.0.52"
commonware-utils = "0.0.52"
commonware-codec = "0.0.52"

# Other
sha = "0.3.0"
hex = "0.4.3"
serde = { version = "1.0.219", features = ["derive"] }
serde_json = "1.0.140"
anyhow = "1.0.98"

## Alloy
alloy-sol-macro = { version = "1.0.0", features = ["json"] }
alloy-sol-types = "1.0.0"


# Commonware
commonware-cryptography = "0.0.52"
commonware-utils = "0.0.52"
commonware-codec = "0.0.52"

# Cosmos
layer-climb = "0.4.3"
cosmos-sdk-proto = { version = "0.27.0", features = ["cosmwasm"] }
cosmwasm-std = { version = "2.2.2", features = [
  "cosmwasm_1_4",
  # Enable this if you only deploy to chains that have CosmWasm 2.0 or higher
  # "cosmwasm_2_0",
] }
cosmrs = { version = "2.2.2" }
cosmwasm-schema = { version = "2.2.2" }<|MERGE_RESOLUTION|>--- conflicted
+++ resolved
@@ -1,15 +1,8 @@
 [workspace]
 members = [
-<<<<<<< HEAD
     "components/*",
     "script/cw-orch-wavs",
     # "test_utils",
-=======
-  "components/evm-price-oracle",
-  "components/cosmic-wavs-demo-infusion",
-  "script/cw-orch-wavs",
-
->>>>>>> 64b3c45c
 ]
 resolver = "2"
 
@@ -28,24 +21,6 @@
 wstd = "0.5.3"
 wasi = "0.14.1"
 wavs-wasi-utils = "0.4.0-beta.4"
- 
-
-
-layer-climb = "0.4.3"
-cosmos-sdk-proto = {version = "0.27.0",features = ["cosmwasm"]}
-cosmrs = "0.22.0"
-cosmwasm-schema ={ version =  "2.2.0"}
-cosmwasm-std = { version = "2.2.2", features = [
-  "cosmwasm_1_4",
-  # Enable this if you only deploy to chains that have CosmWasm 2.0 or higher
-  # "cosmwasm_2_0",
-] }
-
- 
-# Commonware
-commonware-cryptography = "0.0.52"
-commonware-utils = "0.0.52"
-commonware-codec = "0.0.52"
 
 # Other
 sha = "0.3.0"
@@ -57,7 +32,6 @@
 ## Alloy
 alloy-sol-macro = { version = "1.0.0", features = ["json"] }
 alloy-sol-types = "1.0.0"
-
 
 # Commonware
 commonware-cryptography = "0.0.52"
@@ -72,5 +46,5 @@
   # Enable this if you only deploy to chains that have CosmWasm 2.0 or higher
   # "cosmwasm_2_0",
 ] }
-cosmrs = { version = "2.2.2" }
+cosmrs = { version = "0.22.0" }
 cosmwasm-schema = { version = "2.2.2" }