--- conflicted
+++ resolved
@@ -8,11 +8,7 @@
 COIN_MARKET_CAP_ID?=1
 COMPONENT_FILENAME?=evm_price_oracle.wasm
 CREDENTIAL?=""
-<<<<<<< HEAD
-DOCKER_IMAGE?=ghcr.io/lay3rlabs/wavs:fd8b66e
-=======
 DOCKER_IMAGE?=ghcr.io/lay3rlabs/wavs:487a781
->>>>>>> d3a986b7
 MIDDLEWARE_DOCKER_IMAGE?=ghcr.io/lay3rlabs/wavs-middleware:0.4.0-beta.5
 IPFS_ENDPOINT?=http://127.0.0.1:5001
 RPC_URL?=http://127.0.0.1:8545
@@ -97,10 +93,6 @@
 	fi
 	@wget --post-file=./compiled/${COMPONENT_FILENAME} --header="Content-Type: application/wasm" -O - ${WAVS_ENDPOINT}/upload | jq -r .digest
 
-<<<<<<< HEAD
-IPFS_GATEWAY?="https://ipfs.io/ipfs"
-=======
->>>>>>> d3a986b7
 ## deploy-service: deploying the WAVS component service json | SERVICE_URL, CREDENTIAL, WAVS_ENDPOINT
 deploy-service:
 # this wait is required to ensure the WAVS service has time to service check
@@ -111,19 +103,11 @@
 	fi
 	@if [ -n "${WAVS_ENDPOINT}" ]; then \
 		if [ "$$(curl -s -o /dev/null -w "%{http_code}" ${WAVS_ENDPOINT}/app)" != "200" ]; then \
-<<<<<<< HEAD
-			echo "Error: WAVS_ENDPOINT is not reachable. Please check WAVS is online, or run this again in a few seconds."; \
-			exit 1; \
-		fi; \
-	fi
-	@$(WAVS_CMD) deploy-service --service-url ${SERVICE_URL} --log-level=debug --data /data/.docker --home /data $(if $(WAVS_ENDPOINT),--wavs-endpoint $(WAVS_ENDPOINT),) $(if $(IPFS_GATEWAY),--ipfs-gateway $(IPFS_GATEWAY),)
-=======
 			echo "Error: WAVS_ENDPOINT is not reachable. Please check the WAVS_ENDPOINT."; \
 			exit 1; \
 		fi; \
 	fi
 	@$(WAVS_CMD) deploy-service --service-url ${SERVICE_URL} --log-level=debug --data /data/.docker --home /data $(if $(WAVS_ENDPOINT),--wavs-endpoint $(WAVS_ENDPOINT),)
->>>>>>> d3a986b7
 
 ## get-trigger: get the trigger id | SERVICE_TRIGGER_ADDR, RPC_URL
 get-trigger:
@@ -147,15 +131,14 @@
 		fi; \
 		curl -X POST --url https://uploads.pinata.cloud/v3/files --header "Authorization: Bearer ${PINATA_API_KEY}" --header 'Content-Type: multipart/form-data' --form file=@${SERVICE_FILE} --form network=public --form name=service-`date +"%b-%d-%Y"`.json | jq -r .data.cid; \
 	fi
-<<<<<<< HEAD
 
 ## operator-list: listing the AVS operators | ENV_FILE
 operator-list:
-	@if [ -z "${SERVICE_MANAGER_ADDRESS}" ]; then \
-		echo "Error: SERVICE_MANAGER_ADDRESS is not set. Please set it to the deployed WAVS stake registry." && exit 1; \
+	@if [ -z "${WAVS_SERVICE_MANAGER_ADDRESS}" ]; then \
+		echo "Error: WAVS_SERVICE_MANAGER_ADDRESS is not set. Please set it to the deployed WAVS stake registry." && exit 1; \
 	fi
 	@docker run --rm --network host --env-file ${ENV_FILE} \
-		-e WAVS_SERVICE_MANAGER_ADDRESS=${SERVICE_MANAGER_ADDRESS} \
+		-e WAVS_SERVICE_MANAGER_ADDRESS=${WAVS_SERVICE_MANAGER_ADDRESS} \
 		-v ./.nodes:/root/.nodes --entrypoint /wavs/list_operator.sh ${MIDDLEWARE_DOCKER_IMAGE}
 
 AVS_PRIVATE_KEY?=""
@@ -165,33 +148,6 @@
 	@if [ -z "${AVS_PRIVATE_KEY}" ]; then \
 		echo "Error: AVS_PRIVATE_KEY is not set. Please set it to your AVS private key." && exit 1; \
 	fi
-	@if [ -z "${SERVICE_MANAGER_ADDRESS}" ]; then \
-		echo "Error: SERVICE_MANAGER_ADDRESS is not set. Please set it to the deployed WAVS service manager." && exit 1; \
-	fi
-	@docker run --rm --network host \
-		-e WAVS_SERVICE_MANAGER_ADDRESS=${SERVICE_MANAGER_ADDRESS} \
-		--env-file ${ENV_FILE} \
-		-v ./.nodes:/root/.nodes \
-		--entrypoint /wavs/register.sh ${MIDDLEWARE_DOCKER_IMAGE} "${AVS_PRIVATE_KEY}" "${DELEGATION}"
-
-=======
-
-## operator-list: listing the AVS operators | ENV_FILE
-operator-list:
-	@if [ -z "${WAVS_SERVICE_MANAGER_ADDRESS}" ]; then \
-		echo "Error: WAVS_SERVICE_MANAGER_ADDRESS is not set. Please set it to the deployed WAVS stake registry." && exit 1; \
-	fi
-	@docker run --rm --network host --env-file ${ENV_FILE} \
-		-e WAVS_SERVICE_MANAGER_ADDRESS=${WAVS_SERVICE_MANAGER_ADDRESS} \
-		-v ./.nodes:/root/.nodes --entrypoint /wavs/list_operator.sh ${MIDDLEWARE_DOCKER_IMAGE}
-
-AVS_PRIVATE_KEY?=""
-DELEGATION?="0.001ether"
-## operator-register: listing the AVS operators | ENV_FILE, AVS_PRIVATE_KEY
-operator-register:
-	@if [ -z "${AVS_PRIVATE_KEY}" ]; then \
-		echo "Error: AVS_PRIVATE_KEY is not set. Please set it to your AVS private key." && exit 1; \
-	fi
 	@if [ -z "${WAVS_SERVICE_MANAGER_ADDRESS}" ]; then \
 		echo "Error: WAVS_SERVICE_MANAGER_ADDRESS is not set. Please set it to the deployed WAVS service manager." && exit 1; \
 	fi
@@ -201,7 +157,6 @@
 		-v ./.nodes:/root/.nodes \
 		--entrypoint /wavs/register.sh ${MIDDLEWARE_DOCKER_IMAGE} "${AVS_PRIVATE_KEY}" "${DELEGATION}"
 
->>>>>>> d3a986b7
 
 ## update-submodules: update the git submodules
 update-submodules:
