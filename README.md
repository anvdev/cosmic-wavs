# [WAVS](https://docs.wavs.xyz) Monorepo Template

**Template for getting started with developing WAVS applications**

A template for developing WebAssembly AVS applications using Rust and Solidity, configured for Windows *WSL*, Linux, and MacOS. The sample oracle service fetches the current price of a cryptocurrency from [CoinMarketCap](https://coinmarketcap.com) and saves it on chain via the operators.

**Languages**
 * [Rust (this example)](./components/evm-price-oracle/)
 * [Go](./components/golang-evm-price-oracle/README.md)
 * [JS / TS](./components/js-evm-price-oracle/README.md)

## System Requirements

<details>
<summary>Core (Docker, Compose, Make, JQ, Node v21+, Foundry)</summary>

## Ubuntu Base
- **Linux**: `sudo apt update && sudo apt install build-essential`

### Docker

If prompted, remove containerd with `sudo apt remove containerd.io`.

- **MacOS**: `brew install --cask docker`
- **Linux**: `sudo apt -y install docker.io`
- **Windows WSL**: [docker desktop wsl](https://docs.docker.com/desktop/wsl/#turn-on-docker-desktop-wsl-2) & `sudo chmod 666 /var/run/docker.sock`
- [Docker Documentation](https://docs.docker.com/get-started/get-docker/)

### Docker Compose
- **MacOS**: Already installed with Docker installer
> `sudo apt remove docker-compose-plugin` may be required if you get a `dpkg` error
- **Linux + Windows WSL**: `sudo apt-get install docker-compose-v2`
- [Compose Documentation](https://docs.docker.com/compose/)

### Make
- **MacOS**: `brew install make`
- **Linux + Windows WSL**: `sudo apt -y install make`
- [Make Documentation](https://www.gnu.org/software/make/manual/make.html)

### JQ
- **MacOS**: `brew install jq`
- **Linux + Windows WSL**: `sudo apt -y install jq`
- [JQ Documentation](https://jqlang.org/download/)

### Node.js
- **Required Version**: v21+
- [Installation via NVM](https://github.com/nvm-sh/nvm?tab=readme-ov-file#installing-and-updating)

```bash
curl -o- https://raw.githubusercontent.com/nvm-sh/nvm/v0.40.3/install.sh | bash
nvm install --lts
```

### Foundry
```bash docci-ignore
curl -L https://foundry.paradigm.xyz | bash && $HOME/.foundry/bin/foundryup
```

</details>

<details>

<summary>Rust v1.85+</summary>

### Rust Installation

```bash docci-ignore
curl --proto '=https' --tlsv1.2 -sSf https://sh.rustup.rs | sh

rustup toolchain install stable
rustup target add wasm32-wasip2
```

### Upgrade Rust

```bash docci-ignore
# Remove old targets if present
rustup target remove wasm32-wasi || true
rustup target remove wasm32-wasip1 || true

# Update and add required target
rustup update stable
rustup target add wasm32-wasip2
```

</details>

<details>
<summary>Cargo Components</summary>

### Install Cargo Components

On Ubuntu LTS, if you later encounter errors like:

```bash
wkg: /lib/x86_64-linux-gnu/libm.so.6: version `GLIBC_2.38' not found (required by wkg)
wkg: /lib/x86_64-linux-gnu/libc.so.6: version `GLIBC_2.39' not found (required by wkg)
```

If GLIB is out of date. Consider updating your system using:
```bash
sudo do-release-upgrade
```


```bash docci-ignore
# Install required cargo components
# https://github.com/bytecodealliance/cargo-component#installation
cargo install cargo-binstall
cargo binstall cargo-component wasm-tools warg-cli wkg --locked --no-confirm --force

# Configure default registry
# Found at: $HOME/.config/wasm-pkg/config.toml
wkg config --default-registry wa.dev
```

</details>

## Create Project

```bash docci-ignore
# if foundry is not installed:
# `curl -L https://foundry.paradigm.xyz | bash && $HOME/.foundry/bin/foundryup`
forge init --template Lay3rLabs/wavs-foundry-template my-wavs --branch main
```

> \[!TIP]
> Run `make help` to see all available commands and environment variable overrides.

### Solidity

Install the required packages to build the Solidity contracts. This project supports both [submodules](./.gitmodules) and [npm packages](./package.json).

```bash
# Install packages (npm & submodules)
make setup

# Build the contracts
forge build

# Run the solidity tests
forge test
```

## Build WASI components

Now build the WASI components into the `compiled` output directory.

> \[!WARNING]
> If you get: `error: no registry configured for namespace "wavs"`
>
> run, `wkg config --default-registry wa.dev`

> \[!WARNING]
> If you get: `failed to find the 'wasm32-wasip1' target and 'rustup' is not available`
>
> `brew uninstall rust` & install it from <https://rustup.rs>

```bash
# Remove `WASI_BUILD_DIR` to build all components.
warg reset
WASI_BUILD_DIR=components/evm-price-oracle make wasi-build
```

## Testing the Price Feed Component Locally

How to test the component locally for business logic validation before on-chain deployment. An ID of 1 for the oracle component is Bitcoin.

```bash
COIN_MARKET_CAP_ID=1 make wasi-exec
```

Expected output:

```shell docci-ignore
input id: 1
resp_data: PriceFeedData {
    symbol: "BTC",
    timestamp: "2025-04-01T00:00:00.000Z",
    price: 82717.27035239758
}
INFO Fuel used: 653415

Result (hex encoded):
7b2273796d626f6c223a22425443222c2274696d657374616d70223a22323032352d30342d30315430303a34...

Result (utf8):
{"symbol":"BTC","timestamp":"2025-04-01T00:00:00.000Z","price":82717.27035239758}
```

## WAVS

> \[!NOTE]
> If you are running on a Mac with an ARM chip, you will need to do the following:
> - Set up Rosetta: `softwareupdate --install-rosetta`
> - Enable Rosetta (Docker Desktop: Settings -> General -> enable "Use Rosetta for x86_64/amd64 emulation on Apple Silicon")
>
> Configure one of the following networking:
> - Docker Desktop: Settings -> Resources -> Network -> 'Enable Host Networking'
> - `brew install chipmk/tap/docker-mac-net-connect && sudo brew services start chipmk/tap/docker-mac-net-connect`

## Start Environment

Start an ethereum node (anvil), the WAVS service, and deploy [eigenlayer](https://www.eigenlayer.xyz/) contracts to the local network.

### Enable Telemetry (optional)

Set Log Level:
  - Open the `.env` file.
  - Set the `log_level` variable for wavs to debug to ensure detailed logs are captured.

> \[!NOTE]
To see details on how to access both traces and metrics, please check out [Telemetry Documentation](telemetry/telemetry.md).

### Start the backend

```bash docci-background docci-delay-after=5
# This must remain running in your terminal. Use another terminal to run other commands.
# You can stop the services with `ctrl+c`. Some MacOS terminals require pressing it twice.
cp .env.example .env

# update the .env for either LOCAL or TESTNET

# Starts anvil + IPFS, WARG, Jaeger, and prometheus.
make start-all-local
```

<<<<<<< HEAD
Open a new terminal and wait for full local deployment to be ready
=======
## Create Deployer, upload Eigenlayer
>>>>>>> 59abb6fd

```bash
# local: create deployer & auto fund. testnet: create & iterate check balance
sh ./script/create-deployer.sh

## Deploy Eigenlayer from Deployer
docker run --rm --network host --env-file .env -v ./.nodes:/root/.nodes ghcr.io/lay3rlabs/wavs-middleware:0.4.0-beta.5
```

## Deploy Service Contracts

**Key Concepts:**

*   **Trigger Contract:** Any contract that emits events, then WAVS monitors. When a relevant event occurs, WAVS triggers the execution of your WebAssembly component.
*   **Submission Contract:** This contract is used by the AVS service operator to submit the results generated by the WAVS component on-chain.

`SERVICE_MANAGER_ADDR` is the address of the Eigenlayer service manager contract. It was deployed in the previous step. Then you deploy the trigger and submission contracts which depends on the service manager. The service manager will verify that a submission is valid (from an authorized operator) before saving it to the blockchain. The trigger contract is any arbitrary contract that emits some event that WAVS will watch for. Yes, this can be on another chain (e.g. an L2) and then the submission contract on the L1 *(Ethereum for now because that is where Eigenlayer is deployed)*.

```bash docci-delay-per-cmd=2
export RPC_URL=`sh ./script/get-rpc.sh`
export DEPLOYER_PK=$(cat .nodes/deployer)

export SERVICE_MANAGER_ADDRESS=$(jq -r '.addresses.WavsServiceManager' .nodes/avs_deploy.json)

forge create SimpleSubmit --json --broadcast -r ${RPC_URL} --private-key "${DEPLOYER_PK}" --constructor-args "${SERVICE_MANAGER_ADDRESS}" > .docker/submit.json
export SERVICE_SUBMISSION_ADDR=`jq -r '.deployedTo' .docker/submit.json`

forge create SimpleTrigger --json --broadcast -r ${RPC_URL} --private-key "${DEPLOYER_PK}" > .docker/trigger.json
export SERVICE_TRIGGER_ADDR=`jq -r '.deployedTo' .docker/trigger.json`
```

## Deploy Service

Deploy the compiled component with the contract information from the previous steps. Review the [makefile](./Makefile) for more details and configuration options.`TRIGGER_EVENT` is the event that the trigger contract emits and WAVS watches for. By altering `SERVICE_TRIGGER_ADDR` you can watch events for contracts others have deployed.

```bash docci-delay-per-cmd=3
# ** Testnet Setup: https://wa.dev/account/credentials
#
# If you get errors:
# warg reset --registry http://127.0.0.1:8090

export COMPONENT_FILENAME=evm_price_oracle.wasm
export REGISTRY=`sh ./script/get-registry.sh`
export PKG_NAME="evmrustoracle"
export PKG_VERSION="0.1.0"
export PKG_NAMESPACE=`sh ./script/get-wasi-namespace.sh`

# Upload the component to the registry
# local or wa.dev depending on DEPLOY_ENV in .env
sh script/upload-to-wasi-registry.sh

# Build your service JSON
export AGGREGATOR_URL=http://127.0.0.1:8001

# Testnet: set values (default: local if not set)
# export TRIGGER_CHAIN=holesky
# export SUBMIT_CHAIN=holesky

# Package not found with wa.dev? -- make sure it is public
REGISTRY=${REGISTRY} sh ./script/build_service.sh
```

## Upload to IPFS

```bash
# Upload service.json to IPFS
export SERVICE_FILE=.docker/service.json

# local: 127.0.0.1:5001
# testnet: https://app.pinata.cloud/. set PINATA_API_KEY to JWT token in .env
export ipfs_cid=`SERVICE_FILE=${SERVICE_FILE} make upload-to-ipfs`

# LOCAL: http://127.0.0.1:8080
# TESTNET: https://gateway.pinata.cloud/
export IPFS_GATEWAY=$(sh script/get-ipfs-gateway.sh)

export SERVICE_URI="${IPFS_GATEWAY}/ipfs/${ipfs_cid}"
curl ${SERVICE_URI}

cast send ${SERVICE_MANAGER_ADDRESS} 'setServiceURI(string)' "${SERVICE_URI}" -r ${RPC_URL} --private-key ${DEPLOYER_PK}
```

## Start Aggregator

```bash
sh ./script/create-aggregator.sh 1
sh ./infra/aggregator-1/start.sh

wget -q --header="Content-Type: application/json" --post-data='{"service": '"$(jq -c . ${SERVICE_FILE})"'}' ${AGGREGATOR_URL}/register-service -O -
```

## Start WAVS

```bash
sh ./script/create-operator.sh 1

# [!] UPDATE PROPER VALUES FOR TESTNET HERE (`wavs.toml`: registry, ipfs_gateway)

sh ./infra/wavs-1/start.sh

# Deploy the service JSON to WAVS so it now watches and submits.
# 'opt in' for WAVS to watch (this is before we register to Eigenlayer)
WAVS_ENDPOINT=http://127.0.0.1:8000 SERVICE_URL=${SERVICE_URI} make deploy-service
```

## Register service specific operator

Each service gets their own key path (hd_path). The first service starts at 1 and increments from there. Get the service ID

```bash
export SERVICE_ID=`curl -s http://localhost:8000/app | jq -r '.services[0].id'`
export HD_INDEX=`curl -s http://localhost:8000/service-key/${SERVICE_ID} | jq -rc .secp256k1.hd_index | tr -d '[]'`

source infra/wavs-1/.env
AVS_PRIVATE_KEY=`cast wallet private-key --mnemonic-path "$WAVS_SUBMISSION_MNEMONIC" --mnemonic-index ${HD_INDEX}`
OPERATOR_ADDRESS=`cast wallet address ${AVS_PRIVATE_KEY}`

# Register the operator with the WAVS service manager
export WAVS_SERVICE_MANAGER_ADDRESS=`jq -r '.addresses.WavsServiceManager' .nodes/avs_deploy.json`
DELEGATION=0.001ether AVS_PRIVATE_KEY=${AVS_PRIVATE_KEY} make V=1 operator-register

# Verify registration
WAVS_SERVICE_MANAGER_ADDRESS=${WAVS_SERVICE_MANAGER_ADDRESS} make operator-list
```

## Trigger the Service

Anyone can now call the [trigger contract](./src/contracts/WavsTrigger.sol) which emits the trigger event WAVS is watching for from the previous step. WAVS then calls the service and saves the result on-chain.

```bash
# Request BTC from CMC
export COIN_MARKET_CAP_ID=1
# Get the trigger address from previous Deploy forge script
export SERVICE_TRIGGER_ADDR=`make get-trigger-from-deploy`
# Execute on the trigger contract, WAVS will pick this up and submit the result
# on chain via the operators.

# uses FUNDED_KEY as the executor (local: anvil account)
source .env

forge script ./script/Trigger.s.sol ${SERVICE_TRIGGER_ADDR} ${COIN_MARKET_CAP_ID} --sig 'run(string,string)' --rpc-url ${RPC_URL} --broadcast
```

## Show the result

Query the latest submission contract id from the previous request made.

```bash docci-delay-per-cmd=2 docci-output-contains="1"
RPC_URL=${RPC_URL} make get-trigger
```

```bash docci-delay-per-cmd=2 docci-output-contains="BTC"
TRIGGER_ID=1 RPC_URL=${RPC_URL} make show-result
```

## Update Threshold

```bash docci-ignore
export ECDSA_CONTRACT=`cat .nodes/avs_deploy.json | jq -r '.addresses.stakeRegistry'`

TOTAL_WEIGHT=`cast call ${ECDSA_CONTRACT} "getLastCheckpointTotalWeight()(uint256)" --rpc-url ${RPC_URL} --json | jq -r '.[0]'`
TWO_THIRDS=`echo $((TOTAL_WEIGHT * 2 / 3))`

cast send ${ECDSA_CONTRACT} "updateStakeThreshold(uint256)" ${TWO_THIRDS} --rpc-url ${RPC_URL} --private-key ${FUNDED_KEY}

make operator-list
```

# Claude Code

To spin up a sandboxed instance of [Claude Code](https://docs.anthropic.com/en/docs/agents-and-tools/claude-code/overview) in a Docker container that only has access to this project's files, run the following command:

```bash docci-ignore
npm run claude-code
# or with no restrictions (--dangerously-skip-permissions)
npm run claude-code:unrestricted
```
<|MERGE_RESOLUTION|>--- conflicted
+++ resolved
@@ -225,11 +225,7 @@
 make start-all-local
 ```
 
-<<<<<<< HEAD
-Open a new terminal and wait for full local deployment to be ready
-=======
 ## Create Deployer, upload Eigenlayer
->>>>>>> 59abb6fd
 
 ```bash
 # local: create deployer & auto fund. testnet: create & iterate check balance
