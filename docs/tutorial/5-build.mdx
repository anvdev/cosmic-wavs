---
title: 5. Build and test components
description: Building and testing WAVS service components
---
<!--docsignore
import { Callout } from 'fumadocs-ui/components/callout';
import { Tab, Tabs } from "fumadocs-ui/components/tabs";
docsignore-->

<Callout title="Before proceeding" type="warn">
{/* todo: update once the template is updated */}

{/* This section is also in [](./2-setup.mdx). Remember to update there as well */}

1. Make sure that Docker is installed. If you are using Docker Desktop, make sure it is open and running. If you are using Mac OS, make sure that your[ Docker app is configured correctly](./2-setup#docker).

2. Make sure that you have already run the following commands from the [system setup section](./2-setup#cargo-components).

```bash docci-ignore
cargo install cargo-binstall
<<<<<<< HEAD
cargo binstall cargo-component warg-cli wkg --locked --no-confirm --force
=======
cargo binstall cargo-component wasm-tools warg-cli wkg --locked --no-confirm --force
>>>>>>> d3a986b7

# Configure default registry
wkg config --default-registry wa.dev
```


</Callout>

## Build components

Run the following command in your terminal to build your component. Exclude `WASI_BUILD_DIR` to build all components.

```bash docci-if-file-not-exists="./compiled/evm_price_oracle.wasm"
WASI_BUILD_DIR=components/evm-price-oracle make wasi-build
```

This command will build any components present in the `/components` directory, as well as auto-generate bindings and compile the components to WASM. The output will be placed in the `compiled` directory.

<Callout title="Build command" type="info">
You can also use the command below to build your solidity contracts and components in one command:


```bash docci-if-file-not-exists="./compiled/evm_price_oracle.wasm"
make build
```

</Callout>

## Testing and debugging

You can use the following command to execute the component using Cast. This command is handy for testing components without having to deploy WAVS.

An ID of 1 is Bitcoin. Nothing will be saved on-chain, just the output of the component is shown.


```bash
make wasi-exec
```

This command runs your component locally in a simulated environment and lets you easily view `print` statements for debugging. Running this command in the oracle example will print the information from the oracle [component code](./4-component#logging). Visit the [component walkthrough](./4-component#logging) for more information on logging during testing and production.


Upon successful execution, you should receive a result similar to the following:

```bash docci-ignore
resp_data: Ok(PriceFeedData { symbol: "BTC", timestamp: "2025-02-14T01:23:03.963Z", price: 96761.74120116462 })
 INFO Fuel used:
1477653

Result (hex encoded):
7b2273796d626f6c223a22425443222c2274696d657374616d70223a22323032352d30322d31345430313a32333a30332e3936335a222c227072696365223a39363736312e37343132303131363436327d

Result (utf8):
{"symbol":"BTC","timestamp":"2025-02-14T01:23:03.963Z","price":96761.74120116462}
```

<Callout title="Fuel" type="info">

In the output above, the `INFO Fuel used` value represents the computational power consumed during execution. Similar to how on-chain transactions have a gas limit to cap transaction costs, WAVS enforces a fuel limit to control off-chain computational workload and protect against DoS attacks.

The maximum fuel allocation can be adjusted in the `Makefile` to accommodate different processing needs.

</Callout>


<|MERGE_RESOLUTION|>--- conflicted
+++ resolved
@@ -18,11 +18,7 @@
 
 ```bash docci-ignore
 cargo install cargo-binstall
-<<<<<<< HEAD
-cargo binstall cargo-component warg-cli wkg --locked --no-confirm --force
-=======
 cargo binstall cargo-component wasm-tools warg-cli wkg --locked --no-confirm --force
->>>>>>> d3a986b7
 
 # Configure default registry
 wkg config --default-registry wa.dev
