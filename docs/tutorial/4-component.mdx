--- conflicted
+++ resolved
@@ -10,11 +10,7 @@
 docsignore-->
 {/* todo: update once the template is updated */}
 
-<<<<<<< HEAD
-The core logic of the price oracle in this example is located in the [`/evm-price-oracle/src/lib.rs` file](https://github.com/Lay3rLabs/wavs-foundry-template/tree/v0.3.0/components/evm-price-oracle/src/lib.rs). Scroll down to follow a walkthrough of the code for the oracle component.
-=======
 {/* todo: update once the template is updated. (may-26: pretty sure this is updated, we should just move off of it. too confusing to manage) */}
->>>>>>> d3a986b7
 
 The core logic of the price oracle in this example is located in the [`/evm-price-oracle/src/lib.rs` file](https://github.com/Lay3rLabs/wavs-foundry-template/tree/main/components/evm-price-oracle/src/lib.rs). Scroll down to follow a walkthrough of the code for the oracle component.
 
@@ -23,11 +19,7 @@
 
 ## !!steps trigger.rs
 
-<<<<<<< HEAD
-The [trigger.rs](https://github.com/Lay3rLabs/wavs-foundry-template/tree/v0.3.0/components/evm-price-oracle/src/trigger.rs) file handles the decoding of incoming trigger data (`decode_event_log_data!()`) and prepares it for processing within the WAVS component. The `encode_trigger_output` function ensures that processed data is formatted correctly before being sent back. Update the code if you require different trigger types (e.g. Cosmos events) or if you are building a [custom trigger](./5-build#custom-triggers).
-=======
 The [trigger.rs](https://github.com/Lay3rLabs/wavs-foundry-template/tree/main/components/evm-price-oracle/src/trigger.rs) file handles the decoding of incoming trigger data (`decode_event_log_data!()`) and prepares it for processing within the WAVS component. The `encode_trigger_output` function ensures that processed data is formatted correctly before being sent back. Update the code if you require different trigger types (e.g. Cosmos events) or if you are building a [custom trigger](./5-build#custom-triggers).
->>>>>>> d3a986b7
 
 
 ```rust ! trigger.rs
@@ -69,11 +61,7 @@
 
 ## !!steps Oracle component definitions
 
-<<<<<<< HEAD
-The [`lib.rs`](https://github.com/Lay3rLabs/wavs-foundry-template/tree/v0.3.0/components/evm-price-oracle/src/lib.rs) file contains the main component logic for the oracle. The first section of the code imports the required modules for requests, serialization, and bindings, defines the component struct, and exports the component for execution within the WAVS runtime.
-=======
 The [`lib.rs`](https://github.com/Lay3rLabs/wavs-foundry-template/tree/main/components/evm-price-oracle/src/lib.rs) file contains the main component logic for the oracle. The first section of the code imports the required modules for requests, serialization, and bindings, defines the component struct, and exports the component for execution within the WAVS runtime.
->>>>>>> d3a986b7
 
 ```rust ! lib.rs
 // !focus(1:13)
